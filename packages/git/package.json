--- conflicted
+++ resolved
@@ -3,22 +3,13 @@
   "version": "0.5.0",
   "description": "Theia - Git Integration",
   "dependencies": {
-<<<<<<< HEAD
-    "@theia/core": "^0.4.0",
-    "@theia/editor": "^0.4.0",
-    "@theia/filesystem": "^0.4.0",
-    "@theia/languages": "^0.4.0",
-    "@theia/navigator": "^0.4.0",
-    "@theia/scm": "^0.4.0",
-    "@theia/workspace": "^0.4.0",
-=======
     "@theia/core": "^0.5.0",
     "@theia/editor": "^0.5.0",
     "@theia/filesystem": "^0.5.0",
     "@theia/languages": "^0.5.0",
     "@theia/navigator": "^0.5.0",
+    "@theia/scm": "^0.5.0",
     "@theia/workspace": "^0.5.0",
->>>>>>> 3a2dbbf6
     "@types/diff": "^3.2.2",
     "@types/fs-extra": "^4.0.2",
     "@types/p-queue": "^2.3.1",
